--- conflicted
+++ resolved
@@ -1,6 +1,4 @@
 from __future__ import annotations
-
-from pydantic import BaseModel
 
 from concurrent.futures import Future, ProcessPoolExecutor, ThreadPoolExecutor, wait
 from functools import partial
@@ -11,20 +9,20 @@
 import numpy as np
 from dolphin import stitching, unwrap
 from dolphin.interferogram import Network
-<<<<<<< HEAD
-from dolphin.utils import set_num_threads, _format_date_pair
-from dolphin.workflows.config import YamlModel
-from opera_utils import group_by_burst, group_by_date, get_burst_id
-from pydantic import ConfigDict, Field, field_validator, model_validator
-=======
-from dolphin.utils import _format_date_pair, set_num_threads
+from dolphin.utils import set_num_threads
 from dolphin.workflows.config import (
     UnwrapOptions,
     YamlModel,
 )
-from opera_utils import group_by_burst, group_by_date
-from pydantic import ConfigDict, Field, computed_field, field_validator, model_validator
->>>>>>> 212ccde6
+from opera_utils import get_burst_id, group_by_burst, group_by_date
+from pydantic import (
+    BaseModel,
+    ConfigDict,
+    Field,
+    computed_field,
+    field_validator,
+    model_validator,
+)
 from shapely import geometry, wkt
 
 from ._burst_db import get_burst_db
@@ -34,6 +32,7 @@
 from ._netrc import setup_nasa_netrc
 from ._orbit import download_orbits
 from ._types import Filename
+from .utils import _format_dates
 from .dem import create_dem, create_water_mask
 from .download import ASFQuery
 from .interferogram import create_cor, create_interferogram
@@ -525,7 +524,7 @@
         stitched_ifg_files = []
         for dates, cur_images in grouped_images.items():
             logger.info(f"{dates}: Stitching {len(cur_images)} images.")
-            outfile = self.stitched_ifg_dir / (_format_date_pair(*dates) + ".int")
+            outfile = self.stitched_ifg_dir / (_format_dates(*dates) + ".int")
             stitched_ifg_files.append(outfile)
 
             stitching.merge_images(
